--- conflicted
+++ resolved
@@ -436,10 +436,6 @@
 			"url": "",
 			"image_file": "",
 			"image_md5": "",
-<<<<<<< HEAD
-=======
-			"country_name": "",
->>>>>>> 961429b6
 			"subreddit": post["subreddit"],
 			"parent": post["parent_id"],
 			# this is missing sometimes, but upon manual inspection
