<li id="post-{{ post.id }}"{% if post.thread_id == post.id %} class="op"{% endif %}>    

	<!-- Special fields we're handling a bit differently -->
	{% set special_fields = ["external_url", "author", "body", "timestamp", "image", "images"] %}

	<!-- Possible external link -->
	{% if custom_fields and "external_url" in custom_fields %}
		{% set external_url = custom_fields.external_url | post_field(post) %}
		{% if external_url %}
			<a href="{{ external_url }}" target="_blank"><span class="external-url" title="Original post"><i class="fas fa-external-link-alt"></i></span></a>
		{% endif %}
	{% endif %}

	<header>
		<!-- Metadata -->
		{% if 'pseudonymise' in parameters and parameters.get('pseudonymise') %}
			<span title="Pseudonymous author" class="author">
			<i class="fa fa-user-secret tooltip-trigger"></i>
		{% else %}
			<span title="Author" class="author">
			{% if custom_fields and custom_fields.get("author") %}
				{% set author = custom_fields.author | post_field(post) %}
			{% else %}
				{% set author = post.author %}
			{% endif %}
			{% if author|length > 20 %}
				{{ author[:17] + '...' }}
			{% else %}
				{{ author }}
			{% endif %}
		{% endif %}
		</span>
		{% if 'thread_id' in post %}
			<span title="Thread ID" class="thread_id">{% if is_local %}<a href="/explorer/thread/{{ datasource }}/{{ board }}/{{ post.thread_id }}">{{ post.thread_id }}</a>{% else %}{{ post.thread_id }}{% endif %}</span>
		{% endif %}
		<span title="Post ID" class="post_id">{{ post.id }}</span>
		{% if 'timestamp' in post %}
			{% if post.timestamp is integer %}
				<span title="Date" class="datetime">{{ post.timestamp|datetime('%Y-%m-%d %H:%M') }}</span>
			{% else %}
				<span title="Date" class="datetime">{{ post.timestamp }}</span>
			{% endif %}
		{% endif %}

		<!-- Custom metadata -->
		{% if custom_fields %}
			{% for custom_field in custom_fields %}
<<<<<<< HEAD
				{% if post.get(custom_field, "") %}
					{% set custom_value = post.get(custom_field) %}
					{% if custom_value|length > 100 %}
						{% set custom_value = custom_value[:97] + '...' %}
					{% endif %}
					{% if custom_value and custom_value != "None" %}
						<span title="{{ custom_field }}: {{ custom_value }}" class="{{ custom_field }}">{{ custom_value }}</span>
					{% endif %}
=======

				{% if custom_field not in special_fields %}
					
					{% set custom_value = custom_fields[custom_field] | post_field(post) | safe %}
					{% if custom_value and custom_value != "None" %}
						<span title="{{ custom_field }}" class="{{ custom_field }}">{{ custom_value | safe }}</span>
					{% endif %}

>>>>>>> 73e2226b
				{% endif %}
			{% endfor %}
		{% endif %}

	</header>

	<!-- Post content-->
	<article>
		<!-- Singular image -->
		{% if custom_fields and 'image' in custom_fields %}
			{% set img_link = custom_fields['image'] | post_field(post) %}
			{% if img_link %}
				<a href="{{ img_link }}" target="_blank" rel="external">
				<div class="post-image">
					<img src="{{ img_link }}">
				</div>
				</a>
			{% endif %}
		
		<!-- Multiple images -->
		{% elif custom_fields and 'images' in custom_fields %}
			{% set img_links = custom_fields['images'] | post_field(post) %}
			{% if img_links %}
				{% set img_links = img_links.split(",") %}
				<div class="post-images">
				{% for img_link in img_links %}
				<a href="{{ img_link }}" target="_blank" rel="external">
					<div class="post-image">
						<img src="{{ img_link }}">
					</div>
				</a>
				{% endfor %}
				</div>
			{% endif %}
		{% endif %}

	<span class="post-content">
		{% if custom_fields and 'body' in custom_fields %}
			{{ custom_fields.body | post_field(post) | safe }}
		{% else %}
			{{ post.body|safe }}
		{% endif %}
	</span>

	</article>

	<!-- Annotations -->
	<div class="post-annotations">
		
		{% if annotation_fields %}
			{% set old_annotations = None %}

			{% if annotations and post.id in annotations %}
				{% set old_annotations = annotations[post.id] %}
			{% endif %}

			{% for field in annotation_fields %}

				{% set type = annotation_fields[field]["type"] %}
				{% set label = annotation_fields[field]["label"] %}
				{% set old_annotation = "" %}

				{% if old_annotations and label in old_annotations %}
					{% set old_annotation = old_annotations[label] %}
				{% endif %}
				
				<div class="post-annotation field-{{ field }} {{ type }}"><label class="annotation-label">{{ label }}</label>

				{% if type == 'text' %}
					<input type="text" class="post-annotation-input text-{{ field }}" value="{{ old_annotation }}">

				{% elif type == 'textarea' %}
					<textarea class="post-annotation-input textarea-{{ field }}">{{ old_annotation }}</textarea>

				{% elif type == 'dropdown' %}
					<select class="post-annotation-options select-{{ type }}" id="{{ field }}">
					<option class='post-annotation-input' value=''></option>

					{% for option in annotation_fields[field]["options"] %}
						{% set option_id = option.keys() | list %}
						{% set option_label = option.values() | list %}
						<option class="post-annotation-input option-{{ option_id[0] }}" id="option-{{ option_id[0] }}" value="{{ option_label[0] }}" {% if option_label[0] == old_annotation %}selected{% endif %}>{{ option_label[0] }}</option>
					{% endfor %}
					</select>

				{% elif type == 'checkbox' %}
					<div class='post-annotation-options checkboxes-{{ field }}'>
						
					{% for option in annotation_fields[field]["options"] %}
						{% set option_id = option.keys() | list %}
						{% set option_label = option.values() | list %}
						{% set checked = "checked" if old_annotation and option_label[0] in old_annotation else "" %}

						<input type='checkbox' class='post-annotation-input option-{{ option_id[0] }}' id='option-{{ post.id }}-{{ option_id[0] }}' value='{{ option_label[0] }}' {{ checked }}><label for='option-{{ post.id }}-{{ option_id[0] }}'>{{ option_label[0] }}</label>
					{% endfor %}
					</div>
				{% endif %}

				</div>
			{% endfor %}
		{% endif %}
	</div>

</li><|MERGE_RESOLUTION|>--- conflicted
+++ resolved
@@ -45,16 +45,6 @@
 		<!-- Custom metadata -->
 		{% if custom_fields %}
 			{% for custom_field in custom_fields %}
-<<<<<<< HEAD
-				{% if post.get(custom_field, "") %}
-					{% set custom_value = post.get(custom_field) %}
-					{% if custom_value|length > 100 %}
-						{% set custom_value = custom_value[:97] + '...' %}
-					{% endif %}
-					{% if custom_value and custom_value != "None" %}
-						<span title="{{ custom_field }}: {{ custom_value }}" class="{{ custom_field }}">{{ custom_value }}</span>
-					{% endif %}
-=======
 
 				{% if custom_field not in special_fields %}
 					
@@ -63,7 +53,6 @@
 						<span title="{{ custom_field }}" class="{{ custom_field }}">{{ custom_value | safe }}</span>
 					{% endif %}
 
->>>>>>> 73e2226b
 				{% endif %}
 			{% endfor %}
 		{% endif %}
