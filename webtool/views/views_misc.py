"""
4CAT Web Tool views - pages to be viewed by the user
"""
import re
import os
import csv
import json
import markdown

import config

from pathlib import Path
from datetime import datetime

import backend

from flask import render_template, jsonify
from flask_login import login_required, current_user

from webtool import app, db
<<<<<<< HEAD
from webtool.lib.helpers import pad_interval
=======
from webtool.lib.helpers import error
>>>>>>> c232084f

csv.field_size_limit(1024 * 1024 * 1024)


@app.route("/robots.txt")
def robots():
    with open(os.path.dirname(os.path.abspath(__file__)) + "/static/robots.txt") as robotstxt:
        return robotstxt.read()


@app.route("/access-tokens/")
@login_required
def show_access_tokens():
    user = current_user.get_id()

    if user == "autologin":
        return error(403, message="You cannot view or generate access tokens without a personal acount.")

    tokens = db.fetchall("SELECT * FROM access_tokens WHERE name = %s", (user,))

    return render_template("access-tokens.html", tokens=tokens)


@app.route('/')
@login_required
def show_frontpage():
    """
    Index page: news and introduction

    :return:
    """

    # load corpus stats that are generated daily, if available
    stats_path = Path(config.PATH_ROOT, "stats.json")
    if stats_path.exists():
        with stats_path.open() as stats_file:
            stats = stats_file.read()
        try:
            stats = json.loads(stats)
        except json.JSONDecodeError:
            stats = None
    else:
        stats = None

    news_path = Path(config.PATH_ROOT, "news.json")
    if news_path.exists():
        with news_path.open() as news_file:
            news = news_file.read()
        try:
            news = json.loads(news)
            for item in news:
                if "time" not in item or "text" not in item:
                    raise RuntimeError()
        except (json.JSONDecodeError, RuntimeError):
            news = None
    else:
        news = None

    datasources = backend.all_modules.datasources

    return render_template("frontpage.html", stats=stats, news=news, datasources=datasources)


@app.route('/create-dataset/')
@login_required
def show_index():
    """
    Main tool frontend
    """
    datasources = {datasource: metadata for datasource, metadata in backend.all_modules.datasources.items() if
                   metadata["has_worker"] and metadata["has_options"]}

    return render_template('create-dataset.html', datasources=datasources)


@app.route('/data-overview/')
@app.route('/data-overview/<string:datasource>')
@login_required
def data_overview(datasource=None):
    """
    Main tool frontend
    """
    datasources = {datasource: metadata for datasource, metadata in backend.all_modules.datasources.items() if
                   metadata["has_worker"] and metadata["has_options"]}

    if datasource not in datasources:
        datasource_name = None

    github_url = config.GITHUB_URL

    # Get information for a specific data source
    datasource_id = None
    description = None
    total_counts = None
    daily_counts = None
    references = None
    labels = None

    if datasource:

        datasource_id = datasource
        worker_class = backend.all_modules.workers.get(datasource_id + "-search")

        # Get description
        description_path = Path(datasources[datasource_id].get("path"), "DESCRIPTION.md")
        if description_path.exists():
            with description_path.open() as description_file:
                description = description_file.read()

        # Status labels to display in query form
        labels = []
        datasource_options = worker_class.get_options()
        is_local = "local" if hasattr(worker_class, "is_local") and worker_class.is_local else "external"
        is_static = True if hasattr(worker_class, "is_static") and worker_class.is_static else False
        labels.append(is_local)

        if is_static:
            labels.append("static")

        # Get daily post counts for local datasource to display in a graph
        if is_local == "local":

            total_counts = db.fetchall("SELECT board, SUM(count) AS post_count FROM metrics WHERE metric = 'posts_per_day' AND datasource = %s GROUP BY board", (datasource_id,))
            total_counts = {d["board"]: d["post_count"] for d in total_counts}
            
            boards = set(total_counts.keys())
            
            # Fetch date counts per board from the database
            db_counts = db.fetchall("SELECT board, date, count FROM metrics WHERE metric = 'posts_per_day' AND datasource = %s", (datasource_id,))

            # Get the first and last days for padding
            all_dates = [datetime.strptime(row["date"], "%Y-%m-%d").timestamp() for row in db_counts]
            first_date = datetime.fromtimestamp(min(all_dates))
            last_date = datetime.fromtimestamp(max(all_dates))
            
            # Format the dates in a regular dictionary to be used by Highcharts
            daily_counts = {"first_date": (first_date.year, first_date.month, first_date.day)}
            for board in boards:
                daily_counts[board] = {row["date"]: row["count"] for row in db_counts if row["board"] == board}
                # Then make sure the empty dates are filled with 0
                # and each board has the same amount of values.
                daily_counts[board] = [v for k, v in pad_interval(daily_counts[board], first_interval=first_date)[1].items()]

        references = worker_class.references if hasattr(worker_class, "references") else None        

    return render_template('data-overview.html', datasources=datasources, datasource_id=datasource_id, description=description, labels=labels, total_counts=total_counts, daily_counts=daily_counts, github_url=github_url, references=references)

@app.route('/get-boards/<string:datasource>/')
@login_required
def getboards(datasource):
    if datasource not in config.DATASOURCES or "boards" not in config.DATASOURCES[datasource]:
        result = False
    else:
        result = config.DATASOURCES[datasource]["boards"]

    return jsonify(result)

@app.route('/page/<string:page>/')
def show_page(page):
    """
    Display a markdown page within the 4CAT UI

    To make adding static pages easier, they may be saved as markdown files
    in the pages subdirectory, and then called via this view. The markdown
    will be parsed to HTML and displayed within the layout template.

    :param page: ID of the page to load, should correspond to a markdown file
    in the pages/ folder (without the .md extension)
    :return:  Rendered template
    """
    page = re.sub(r"[^a-zA-Z0-9-_]*", "", page)
    page_class = "page-" + page
    page_folder = Path(config.PATH_ROOT, "webtool", "pages")
    page_path = page_folder.joinpath(page + ".md")

    if not page_path.exists():
        return error(404, error="Page not found")

    with page_path.open(encoding="utf-8") as file:
        page_raw = file.read()
        page_parsed = markdown.markdown(page_raw)
        page_parsed = re.sub(r"<h2>(.*)</h2>", r"<h2><span>\1</span></h2>", page_parsed)

        if config.ADMIN_EMAILS:
            # replace this one explicitly instead of doing a generic config
            # filter, to avoid accidentally exposing config values
            admin_email = config.ADMIN_EMAILS[0] if config.ADMIN_EMAILS else "4cat-admin@example.com"
            page_parsed = page_parsed.replace("%%ADMIN_EMAIL%%", admin_email)

    return render_template("page.html", body_content=page_parsed, body_class=page_class, page_name=page)<|MERGE_RESOLUTION|>--- conflicted
+++ resolved
@@ -14,15 +14,11 @@
 
 import backend
 
-from flask import render_template, jsonify
+from flask import render_template, jsonify, abort
 from flask_login import login_required, current_user
 
 from webtool import app, db
-<<<<<<< HEAD
-from webtool.lib.helpers import pad_interval
-=======
-from webtool.lib.helpers import error
->>>>>>> c232084f
+from webtool.lib.helpers import pad_interval, error
 
 csv.field_size_limit(1024 * 1024 * 1024)
 
